--- conflicted
+++ resolved
@@ -4,7 +4,6 @@
 from enum import Enum, EnumMeta
 from json import JSONDecodeError
 from types import MappingProxyType
-<<<<<<< HEAD
 from typing import TYPE_CHECKING, Any, Iterable, List, Literal, NamedTuple, Optional
 
 from pydantic import BaseModel, SecretStr
@@ -15,9 +14,7 @@
 
 if TYPE_CHECKING:
     from enum import _EnumMemberT
-=======
 from typing import Any, Iterable, List, Literal, NamedTuple, Optional
->>>>>>> 73d43312
 
 import anthropic
 import ollama
