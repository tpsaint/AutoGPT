import asyncio
import logging
from collections import defaultdict
from datetime import datetime
from typing import TYPE_CHECKING, Annotated, Any, Sequence

import pydantic
import stripe
from autogpt_libs.auth.middleware import auth_middleware
from autogpt_libs.feature_flag.client import feature_flag
from autogpt_libs.utils.cache import thread_cached
from fastapi import APIRouter, Body, Depends, HTTPException, Request, Response
<<<<<<< HEAD
from starlette.status import HTTP_204_NO_CONTENT
=======
from starlette.status import HTTP_204_NO_CONTENT, HTTP_404_NOT_FOUND
>>>>>>> 2e5a770f
from typing_extensions import Optional, TypedDict

import backend.data.block
import backend.server.integrations.router
import backend.server.routers.analytics
import backend.server.v2.library.db as library_db
from backend.data import execution as execution_db
from backend.data import graph as graph_db
from backend.data.api_key import (
    APIKeyError,
    APIKeyNotFoundError,
    APIKeyPermissionError,
    APIKeyWithoutHash,
    generate_api_key,
    get_api_key_by_id,
    list_user_api_keys,
    revoke_api_key,
    suspend_api_key,
    update_api_key_permissions,
)
from backend.data.block import BlockInput, CompletedBlockOutput
from backend.data.credit import (
    AutoTopUpConfig,
    RefundRequest,
    TransactionHistory,
    get_auto_top_up,
    get_block_costs,
    get_user_credit_model,
    set_auto_top_up,
)
from backend.data.notifications import NotificationPreference, NotificationPreferenceDTO
from backend.data.onboarding import (
    UserOnboardingUpdate,
    get_recommended_agents,
    get_user_onboarding,
    onboarding_enabled,
    update_user_onboarding,
)
from backend.data.user import (
    get_or_create_user,
    get_user_notification_preference,
    update_user_email,
    update_user_notification_preference,
)
from backend.executor import ExecutionManager, Scheduler, scheduler
from backend.integrations.creds_manager import IntegrationCredentialsManager
from backend.integrations.webhooks.graph_lifecycle_hooks import (
    on_graph_activate,
    on_graph_deactivate,
)
from backend.server.model import (
    CreateAPIKeyRequest,
    CreateAPIKeyResponse,
    CreateGraph,
    ExecuteGraphResponse,
    RequestTopUp,
    SetGraphActiveVersion,
    UpdatePermissionsRequest,
)
from backend.server.utils import get_user_id
from backend.util.service import get_service_client
from backend.util.settings import Settings

if TYPE_CHECKING:
    from backend.data.model import Credentials


@thread_cached
def execution_manager_client() -> ExecutionManager:
    return get_service_client(ExecutionManager)


@thread_cached
def execution_scheduler_client() -> Scheduler:
    return get_service_client(Scheduler)


settings = Settings()
logger = logging.getLogger(__name__)
integration_creds_manager = IntegrationCredentialsManager()

_user_credit_model = get_user_credit_model()

# Define the API routes
v1_router = APIRouter()

v1_router.include_router(
    backend.server.integrations.router.router,
    prefix="/integrations",
    tags=["integrations"],
)

v1_router.include_router(
    backend.server.routers.analytics.router,
    prefix="/analytics",
    tags=["analytics"],
    dependencies=[Depends(auth_middleware)],
)


########################################################
##################### Auth #############################
########################################################


@v1_router.post("/auth/user", tags=["auth"], dependencies=[Depends(auth_middleware)])
async def get_or_create_user_route(user_data: dict = Depends(auth_middleware)):
    user = await get_or_create_user(user_data)
    return user.model_dump()


@v1_router.post(
    "/auth/user/email", tags=["auth"], dependencies=[Depends(auth_middleware)]
)
async def update_user_email_route(
    user_id: Annotated[str, Depends(get_user_id)], email: str = Body(...)
) -> dict[str, str]:
    await update_user_email(user_id, email)

    return {"email": email}


@v1_router.get(
    "/auth/user/preferences",
    tags=["auth"],
    dependencies=[Depends(auth_middleware)],
)
async def get_preferences(
    user_id: Annotated[str, Depends(get_user_id)],
) -> NotificationPreference:
    preferences = await get_user_notification_preference(user_id)
    return preferences


@v1_router.post(
    "/auth/user/preferences",
    tags=["auth"],
    dependencies=[Depends(auth_middleware)],
)
async def update_preferences(
    user_id: Annotated[str, Depends(get_user_id)],
    preferences: NotificationPreferenceDTO = Body(...),
) -> NotificationPreference:
    output = await update_user_notification_preference(user_id, preferences)
    return output


########################################################
##################### Onboarding #######################
########################################################


@v1_router.get(
    "/onboarding", tags=["onboarding"], dependencies=[Depends(auth_middleware)]
)
async def get_onboarding(user_id: Annotated[str, Depends(get_user_id)]):
    return await get_user_onboarding(user_id)


@v1_router.patch(
    "/onboarding", tags=["onboarding"], dependencies=[Depends(auth_middleware)]
)
async def update_onboarding(
    user_id: Annotated[str, Depends(get_user_id)], data: UserOnboardingUpdate
):
    return await update_user_onboarding(user_id, data)


@v1_router.get(
    "/onboarding/agents",
    tags=["onboarding"],
    dependencies=[Depends(auth_middleware)],
)
async def get_onboarding_agents(
    user_id: Annotated[str, Depends(get_user_id)],
):
    return await get_recommended_agents(user_id)


@v1_router.get(
    "/onboarding/enabled",
    tags=["onboarding", "public"],
    dependencies=[Depends(auth_middleware)],
)
async def is_onboarding_enabled():
    return await onboarding_enabled()


########################################################
##################### Blocks ###########################
########################################################


@v1_router.get(path="/blocks", tags=["blocks"], dependencies=[Depends(auth_middleware)])
def get_graph_blocks() -> Sequence[dict[Any, Any]]:
    blocks = [block() for block in backend.data.block.get_blocks().values()]
    costs = get_block_costs()
    return [
        {**b.to_dict(), "costs": costs.get(b.id, [])} for b in blocks if not b.disabled
    ]


@v1_router.post(
    path="/blocks/{block_id}/execute",
    tags=["blocks"],
    dependencies=[Depends(auth_middleware)],
)
def execute_graph_block(block_id: str, data: BlockInput) -> CompletedBlockOutput:
    obj = backend.data.block.get_block(block_id)
    if not obj:
        raise HTTPException(status_code=404, detail=f"Block #{block_id} not found.")

    output = defaultdict(list)
    for name, data in obj.execute(data):
        output[name].append(data)
    return output


########################################################
##################### Credits ##########################
########################################################


@v1_router.get(path="/credits", dependencies=[Depends(auth_middleware)])
async def get_user_credits(
    user_id: Annotated[str, Depends(get_user_id)],
) -> dict[str, int]:
    return {"credits": await _user_credit_model.get_credits(user_id)}


@v1_router.post(
    path="/credits", tags=["credits"], dependencies=[Depends(auth_middleware)]
)
async def request_top_up(
    request: RequestTopUp, user_id: Annotated[str, Depends(get_user_id)]
):
    checkout_url = await _user_credit_model.top_up_intent(
        user_id, request.credit_amount
    )
    return {"checkout_url": checkout_url}


@v1_router.post(
    path="/credits/{transaction_key}/refund",
    tags=["credits"],
    dependencies=[Depends(auth_middleware)],
)
async def refund_top_up(
    user_id: Annotated[str, Depends(get_user_id)],
    transaction_key: str,
    metadata: dict[str, str],
) -> int:
    return await _user_credit_model.top_up_refund(user_id, transaction_key, metadata)


@v1_router.patch(
    path="/credits", tags=["credits"], dependencies=[Depends(auth_middleware)]
)
async def fulfill_checkout(user_id: Annotated[str, Depends(get_user_id)]):
    await _user_credit_model.fulfill_checkout(user_id=user_id)
    return Response(status_code=200)


@v1_router.post(
    path="/credits/auto-top-up",
    tags=["credits"],
    dependencies=[Depends(auth_middleware)],
)
async def configure_user_auto_top_up(
    request: AutoTopUpConfig, user_id: Annotated[str, Depends(get_user_id)]
) -> str:
    if request.threshold < 0:
        raise ValueError("Threshold must be greater than 0")
    if request.amount < 500 and request.amount != 0:
        raise ValueError("Amount must be greater than or equal to 500")
    if request.amount < request.threshold:
        raise ValueError("Amount must be greater than or equal to threshold")

    current_balance = await _user_credit_model.get_credits(user_id)

    if current_balance < request.threshold:
        await _user_credit_model.top_up_credits(user_id, request.amount)
    else:
        await _user_credit_model.top_up_credits(user_id, 0)

    await set_auto_top_up(
        user_id, AutoTopUpConfig(threshold=request.threshold, amount=request.amount)
    )
    return "Auto top-up settings updated"


@v1_router.get(
    path="/credits/auto-top-up",
    tags=["credits"],
    dependencies=[Depends(auth_middleware)],
)
async def get_user_auto_top_up(
    user_id: Annotated[str, Depends(get_user_id)]
) -> AutoTopUpConfig:
    return await get_auto_top_up(user_id)


@v1_router.post(path="/credits/stripe_webhook", tags=["credits"])
async def stripe_webhook(request: Request):
    # Get the raw request body
    payload = await request.body()
    # Get the signature header
    sig_header = request.headers.get("stripe-signature")

    try:
        event = stripe.Webhook.construct_event(
            payload, sig_header, settings.secrets.stripe_webhook_secret
        )
    except ValueError:
        # Invalid payload
        raise HTTPException(status_code=400)
    except stripe.SignatureVerificationError:
        # Invalid signature
        raise HTTPException(status_code=400)

    if (
        event["type"] == "checkout.session.completed"
        or event["type"] == "checkout.session.async_payment_succeeded"
    ):
        await _user_credit_model.fulfill_checkout(
            session_id=event["data"]["object"]["id"]
        )

    if event["type"] == "charge.dispute.created":
        await _user_credit_model.handle_dispute(event["data"]["object"])

    if event["type"] == "refund.created" or event["type"] == "charge.dispute.closed":
        await _user_credit_model.deduct_credits(event["data"]["object"])

    return Response(status_code=200)


@v1_router.get(path="/credits/manage", dependencies=[Depends(auth_middleware)])
async def manage_payment_method(
    user_id: Annotated[str, Depends(get_user_id)],
) -> dict[str, str]:
    return {"url": await _user_credit_model.create_billing_portal_session(user_id)}


@v1_router.get(path="/credits/transactions", dependencies=[Depends(auth_middleware)])
async def get_credit_history(
    user_id: Annotated[str, Depends(get_user_id)],
    transaction_time: datetime | None = None,
    transaction_type: str | None = None,
    transaction_count_limit: int = 100,
) -> TransactionHistory:
    if transaction_count_limit < 1 or transaction_count_limit > 1000:
        raise ValueError("Transaction count limit must be between 1 and 1000")

    return await _user_credit_model.get_transaction_history(
        user_id=user_id,
        transaction_time_ceiling=transaction_time,
        transaction_count_limit=transaction_count_limit,
        transaction_type=transaction_type,
    )


@v1_router.get(path="/credits/refunds", dependencies=[Depends(auth_middleware)])
async def get_refund_requests(
    user_id: Annotated[str, Depends(get_user_id)]
) -> list[RefundRequest]:
    return await _user_credit_model.get_refund_requests(user_id)


########################################################
##################### Graphs ###########################
########################################################


class DeleteGraphResponse(TypedDict):
    version_counts: int


@v1_router.get(path="/graphs", tags=["graphs"], dependencies=[Depends(auth_middleware)])
async def get_graphs(
    user_id: Annotated[str, Depends(get_user_id)]
) -> Sequence[graph_db.GraphModel]:
    return await graph_db.get_graphs(filter_by="active", user_id=user_id)


@v1_router.get(
    path="/graphs/{graph_id}", tags=["graphs"], dependencies=[Depends(auth_middleware)]
)
@v1_router.get(
    path="/graphs/{graph_id}/versions/{version}",
    tags=["graphs"],
    dependencies=[Depends(auth_middleware)],
)
async def get_graph(
    graph_id: str,
    user_id: Annotated[str, Depends(get_user_id)],
    version: int | None = None,
    for_export: bool = False,
) -> graph_db.GraphModel:
    graph = await graph_db.get_graph(
        graph_id, version, user_id=user_id, for_export=for_export
    )
    if not graph:
        raise HTTPException(status_code=404, detail=f"Graph #{graph_id} not found.")
    return graph


@v1_router.get(
    path="/graphs/{graph_id}/versions",
    tags=["graphs"],
    dependencies=[Depends(auth_middleware)],
)
async def get_graph_all_versions(
    graph_id: str, user_id: Annotated[str, Depends(get_user_id)]
) -> Sequence[graph_db.GraphModel]:
    graphs = await graph_db.get_graph_all_versions(graph_id, user_id=user_id)
    if not graphs:
        raise HTTPException(status_code=404, detail=f"Graph #{graph_id} not found.")
    return graphs


@v1_router.post(
    path="/graphs", tags=["graphs"], dependencies=[Depends(auth_middleware)]
)
async def create_new_graph(
    create_graph: CreateGraph,
    user_id: Annotated[str, Depends(get_user_id)],
) -> graph_db.GraphModel:
    graph = graph_db.make_graph_model(create_graph.graph, user_id)
    graph.reassign_ids(user_id=user_id, reassign_graph_id=True)
    graph.validate_graph(for_run=False)

    graph = await graph_db.create_graph(graph, user_id=user_id)

    # Create a library agent for the new graph
    library_agent = await library_db.create_library_agent(graph, user_id)
    _ = asyncio.create_task(
        library_db.add_generated_agent_image(graph, library_agent.id)
    )

    graph = await on_graph_activate(
        graph,
        get_credentials=lambda id: integration_creds_manager.get(user_id, id),
    )
    return graph


@v1_router.delete(
    path="/graphs/{graph_id}", tags=["graphs"], dependencies=[Depends(auth_middleware)]
)
async def delete_graph(
    graph_id: str, user_id: Annotated[str, Depends(get_user_id)]
) -> DeleteGraphResponse:
    if active_version := await graph_db.get_graph(graph_id, user_id=user_id):

        def get_credentials(credentials_id: str) -> "Credentials | None":
            return integration_creds_manager.get(user_id, credentials_id)

        await on_graph_deactivate(active_version, get_credentials)

    return {"version_counts": await graph_db.delete_graph(graph_id, user_id=user_id)}


@v1_router.put(
    path="/graphs/{graph_id}", tags=["graphs"], dependencies=[Depends(auth_middleware)]
)
async def update_graph(
    graph_id: str,
    graph: graph_db.Graph,
    user_id: Annotated[str, Depends(get_user_id)],
) -> graph_db.GraphModel:
    # Sanity check
    if graph.id and graph.id != graph_id:
        raise HTTPException(400, detail="Graph ID does not match ID in URI")

    # Determine new version
    existing_versions = await graph_db.get_graph_all_versions(graph_id, user_id=user_id)
    if not existing_versions:
        raise HTTPException(404, detail=f"Graph #{graph_id} not found")
    latest_version_number = max(g.version for g in existing_versions)
    graph.version = latest_version_number + 1

    current_active_version = next((v for v in existing_versions if v.is_active), None)
    graph = graph_db.make_graph_model(graph, user_id)
    graph.reassign_ids(user_id=user_id, reassign_graph_id=False)
    graph.validate_graph(for_run=False)

    new_graph_version = await graph_db.create_graph(graph, user_id=user_id)

    if new_graph_version.is_active:
        # Keep the library agent up to date with the new active version
        await library_db.update_agent_version_in_library(
            user_id, graph.id, graph.version
        )

        def get_credentials(credentials_id: str) -> "Credentials | None":
            return integration_creds_manager.get(user_id, credentials_id)

        # Handle activation of the new graph first to ensure continuity
        new_graph_version = await on_graph_activate(
            new_graph_version,
            get_credentials=get_credentials,
        )
        # Ensure new version is the only active version
        await graph_db.set_graph_active_version(
            graph_id=graph_id, version=new_graph_version.version, user_id=user_id
        )
        if current_active_version:
            # Handle deactivation of the previously active version
            await on_graph_deactivate(
                current_active_version,
                get_credentials=get_credentials,
            )

    return new_graph_version


@v1_router.put(
    path="/graphs/{graph_id}/versions/active",
    tags=["graphs"],
    dependencies=[Depends(auth_middleware)],
)
async def set_graph_active_version(
    graph_id: str,
    request_body: SetGraphActiveVersion,
    user_id: Annotated[str, Depends(get_user_id)],
):
    new_active_version = request_body.active_graph_version
    new_active_graph = await graph_db.get_graph(
        graph_id, new_active_version, user_id=user_id
    )
    if not new_active_graph:
        raise HTTPException(404, f"Graph #{graph_id} v{new_active_version} not found")

    current_active_graph = await graph_db.get_graph(graph_id, user_id=user_id)

    def get_credentials(credentials_id: str) -> "Credentials | None":
        return integration_creds_manager.get(user_id, credentials_id)

    # Handle activation of the new graph first to ensure continuity
    await on_graph_activate(
        new_active_graph,
        get_credentials=get_credentials,
    )
    # Ensure new version is the only active version
    await graph_db.set_graph_active_version(
        graph_id=graph_id,
        version=new_active_version,
        user_id=user_id,
    )

    # Keep the library agent up to date with the new active version
    await library_db.update_agent_version_in_library(
        user_id, new_active_graph.id, new_active_graph.version
    )

    if current_active_graph and current_active_graph.version != new_active_version:
        # Handle deactivation of the previously active version
        await on_graph_deactivate(
            current_active_graph,
            get_credentials=get_credentials,
        )


@v1_router.post(
    path="/graphs/{graph_id}/execute/{graph_version}",
    tags=["graphs"],
    dependencies=[Depends(auth_middleware)],
)
def execute_graph(
    graph_id: str,
    node_input: Annotated[dict[str, Any], Body(..., default_factory=dict)],
    user_id: Annotated[str, Depends(get_user_id)],
    graph_version: Optional[int] = None,
) -> ExecuteGraphResponse:
    graph_exec = execution_manager_client().add_execution(
        graph_id, node_input, user_id=user_id, graph_version=graph_version
    )
    return ExecuteGraphResponse(graph_exec_id=graph_exec.graph_exec_id)


@v1_router.post(
    path="/graphs/{graph_id}/executions/{graph_exec_id}/stop",
    tags=["graphs"],
    dependencies=[Depends(auth_middleware)],
)
async def stop_graph_run(
    graph_exec_id: str, user_id: Annotated[str, Depends(get_user_id)]
) -> execution_db.GraphExecution:
    if not await execution_db.get_graph_execution_meta(
        user_id=user_id, execution_id=graph_exec_id
    ):
        raise HTTPException(404, detail=f"Agent execution #{graph_exec_id} not found")

    await asyncio.to_thread(
        lambda: execution_manager_client().cancel_execution(graph_exec_id)
    )

    # Retrieve & return canceled graph execution in its final state
    result = await execution_db.get_graph_execution(
        execution_id=graph_exec_id, user_id=user_id
    )
    if not result:
        raise HTTPException(
            500,
            detail=f"Could not fetch graph execution #{graph_exec_id} after stopping",
        )
    return result


@v1_router.get(
    path="/executions",
    tags=["graphs"],
    dependencies=[Depends(auth_middleware)],
)
async def get_graphs_executions(
    user_id: Annotated[str, Depends(get_user_id)],
) -> list[execution_db.GraphExecutionMeta]:
    return await execution_db.get_graph_executions(user_id=user_id)


@v1_router.get(
    path="/graphs/{graph_id}/executions",
    tags=["graphs"],
    dependencies=[Depends(auth_middleware)],
)
async def get_graph_executions(
    graph_id: str,
    user_id: Annotated[str, Depends(get_user_id)],
) -> list[execution_db.GraphExecutionMeta]:
    return await execution_db.get_graph_executions(graph_id=graph_id, user_id=user_id)


@v1_router.get(
    path="/graphs/{graph_id}/executions/{graph_exec_id}",
    tags=["graphs"],
    dependencies=[Depends(auth_middleware)],
)
async def get_graph_execution(
    graph_id: str,
    graph_exec_id: str,
    user_id: Annotated[str, Depends(get_user_id)],
) -> execution_db.GraphExecution | execution_db.GraphExecutionWithNodes:
    graph = await graph_db.get_graph(graph_id=graph_id, user_id=user_id)
    if not graph:
        raise HTTPException(
            status_code=HTTP_404_NOT_FOUND, detail=f"Graph #{graph_id} not found"
        )

    result = await execution_db.get_graph_execution(
        user_id=user_id,
        execution_id=graph_exec_id,
        include_node_executions=graph.user_id == user_id,
    )
    if not result or result.graph_id != graph_id:
        raise HTTPException(
            status_code=404, detail=f"Graph execution #{graph_exec_id} not found."
        )

    return result


@v1_router.delete(
    path="/executions/{graph_exec_id}",
    tags=["graphs"],
    dependencies=[Depends(auth_middleware)],
    status_code=HTTP_204_NO_CONTENT,
)
async def delete_graph_execution(
    graph_exec_id: str,
    user_id: Annotated[str, Depends(get_user_id)],
) -> None:
<<<<<<< HEAD
    await execution_db.delete_execution(graph_exec_id=graph_exec_id, user_id=user_id)
=======
    await execution_db.delete_graph_execution(
        graph_exec_id=graph_exec_id, user_id=user_id
    )
>>>>>>> 2e5a770f


########################################################
##################### Schedules ########################
########################################################


class ScheduleCreationRequest(pydantic.BaseModel):
    cron: str
    input_data: dict[Any, Any]
    graph_id: str
    graph_version: int


@v1_router.post(
    path="/schedules",
    tags=["schedules"],
    dependencies=[Depends(auth_middleware)],
)
async def create_schedule(
    user_id: Annotated[str, Depends(get_user_id)],
    schedule: ScheduleCreationRequest,
) -> scheduler.ExecutionJobInfo:
    graph = await graph_db.get_graph(
        schedule.graph_id, schedule.graph_version, user_id=user_id
    )
    if not graph:
        raise HTTPException(
            status_code=404,
            detail=f"Graph #{schedule.graph_id} v.{schedule.graph_version} not found.",
        )

    return await asyncio.to_thread(
        lambda: execution_scheduler_client().add_execution_schedule(
            graph_id=schedule.graph_id,
            graph_version=graph.version,
            cron=schedule.cron,
            input_data=schedule.input_data,
            user_id=user_id,
        )
    )


@v1_router.delete(
    path="/schedules/{schedule_id}",
    tags=["schedules"],
    dependencies=[Depends(auth_middleware)],
)
def delete_schedule(
    schedule_id: str,
    user_id: Annotated[str, Depends(get_user_id)],
) -> dict[Any, Any]:
    execution_scheduler_client().delete_schedule(schedule_id, user_id=user_id)
    return {"id": schedule_id}


@v1_router.get(
    path="/schedules",
    tags=["schedules"],
    dependencies=[Depends(auth_middleware)],
)
def get_execution_schedules(
    user_id: Annotated[str, Depends(get_user_id)],
    graph_id: str | None = None,
) -> list[scheduler.ExecutionJobInfo]:
    return execution_scheduler_client().get_execution_schedules(
        user_id=user_id,
        graph_id=graph_id,
    )


########################################################
#####################  API KEY ##############################
########################################################


@v1_router.post(
    "/api-keys",
    response_model=CreateAPIKeyResponse,
    tags=["api-keys"],
    dependencies=[Depends(auth_middleware)],
)
async def create_api_key(
    request: CreateAPIKeyRequest, user_id: Annotated[str, Depends(get_user_id)]
) -> CreateAPIKeyResponse:
    """Create a new API key"""
    try:
        api_key, plain_text = await generate_api_key(
            name=request.name,
            user_id=user_id,
            permissions=request.permissions,
            description=request.description,
        )
        return CreateAPIKeyResponse(api_key=api_key, plain_text_key=plain_text)
    except APIKeyError as e:
        logger.error(f"Failed to create API key: {str(e)}")
        raise HTTPException(status_code=400, detail=str(e))


@v1_router.get(
    "/api-keys",
    response_model=list[APIKeyWithoutHash] | dict[str, str],
    tags=["api-keys"],
    dependencies=[Depends(auth_middleware)],
)
async def get_api_keys(
    user_id: Annotated[str, Depends(get_user_id)]
) -> list[APIKeyWithoutHash]:
    """List all API keys for the user"""
    try:
        return await list_user_api_keys(user_id)
    except APIKeyError as e:
        logger.error(f"Failed to list API keys: {str(e)}")
        raise HTTPException(status_code=400, detail=str(e))


@v1_router.get(
    "/api-keys/{key_id}",
    response_model=APIKeyWithoutHash,
    tags=["api-keys"],
    dependencies=[Depends(auth_middleware)],
)
async def get_api_key(
    key_id: str, user_id: Annotated[str, Depends(get_user_id)]
) -> APIKeyWithoutHash:
    """Get a specific API key"""
    try:
        api_key = await get_api_key_by_id(key_id, user_id)
        if not api_key:
            raise HTTPException(status_code=404, detail="API key not found")
        return api_key
    except APIKeyError as e:
        logger.error(f"Failed to get API key: {str(e)}")
        raise HTTPException(status_code=400, detail=str(e))


@v1_router.delete(
    "/api-keys/{key_id}",
    response_model=APIKeyWithoutHash,
    tags=["api-keys"],
    dependencies=[Depends(auth_middleware)],
)
@feature_flag("api-keys-enabled")
async def delete_api_key(
    key_id: str, user_id: Annotated[str, Depends(get_user_id)]
) -> Optional[APIKeyWithoutHash]:
    """Revoke an API key"""
    try:
        return await revoke_api_key(key_id, user_id)
    except APIKeyNotFoundError:
        raise HTTPException(status_code=404, detail="API key not found")
    except APIKeyPermissionError:
        raise HTTPException(status_code=403, detail="Permission denied")
    except APIKeyError as e:
        logger.error(f"Failed to revoke API key: {str(e)}")
        raise HTTPException(status_code=400, detail=str(e))


@v1_router.post(
    "/api-keys/{key_id}/suspend",
    response_model=APIKeyWithoutHash,
    tags=["api-keys"],
    dependencies=[Depends(auth_middleware)],
)
@feature_flag("api-keys-enabled")
async def suspend_key(
    key_id: str, user_id: Annotated[str, Depends(get_user_id)]
) -> Optional[APIKeyWithoutHash]:
    """Suspend an API key"""
    try:
        return await suspend_api_key(key_id, user_id)
    except APIKeyNotFoundError:
        raise HTTPException(status_code=404, detail="API key not found")
    except APIKeyPermissionError:
        raise HTTPException(status_code=403, detail="Permission denied")
    except APIKeyError as e:
        logger.error(f"Failed to suspend API key: {str(e)}")
        raise HTTPException(status_code=400, detail=str(e))


@v1_router.put(
    "/api-keys/{key_id}/permissions",
    response_model=APIKeyWithoutHash,
    tags=["api-keys"],
    dependencies=[Depends(auth_middleware)],
)
@feature_flag("api-keys-enabled")
async def update_permissions(
    key_id: str,
    request: UpdatePermissionsRequest,
    user_id: Annotated[str, Depends(get_user_id)],
) -> Optional[APIKeyWithoutHash]:
    """Update API key permissions"""
    try:
        return await update_api_key_permissions(key_id, user_id, request.permissions)
    except APIKeyNotFoundError:
        raise HTTPException(status_code=404, detail="API key not found")
    except APIKeyPermissionError:
        raise HTTPException(status_code=403, detail="Permission denied")
    except APIKeyError as e:
        logger.error(f"Failed to update API key permissions: {str(e)}")
        raise HTTPException(status_code=400, detail=str(e))<|MERGE_RESOLUTION|>--- conflicted
+++ resolved
@@ -10,11 +10,7 @@
 from autogpt_libs.feature_flag.client import feature_flag
 from autogpt_libs.utils.cache import thread_cached
 from fastapi import APIRouter, Body, Depends, HTTPException, Request, Response
-<<<<<<< HEAD
-from starlette.status import HTTP_204_NO_CONTENT
-=======
 from starlette.status import HTTP_204_NO_CONTENT, HTTP_404_NOT_FOUND
->>>>>>> 2e5a770f
 from typing_extensions import Optional, TypedDict
 
 import backend.data.block
@@ -687,13 +683,9 @@
     graph_exec_id: str,
     user_id: Annotated[str, Depends(get_user_id)],
 ) -> None:
-<<<<<<< HEAD
-    await execution_db.delete_execution(graph_exec_id=graph_exec_id, user_id=user_id)
-=======
     await execution_db.delete_graph_execution(
         graph_exec_id=graph_exec_id, user_id=user_id
     )
->>>>>>> 2e5a770f
 
 
 ########################################################
