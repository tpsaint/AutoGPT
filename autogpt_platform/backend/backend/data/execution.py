--- conflicted
+++ resolved
@@ -1,11 +1,16 @@
 from collections import defaultdict
 from datetime import datetime, timezone
 from multiprocessing import Manager
-<<<<<<< HEAD
-from typing import TYPE_CHECKING, Any, AsyncGenerator, Generator, Generic, Type, TypeVar
-=======
-from typing import Any, AsyncGenerator, Generator, Generic, Optional, Type, TypeVar
->>>>>>> 4ca1a453
+from typing import (
+    TYPE_CHECKING,
+    Any,
+    AsyncGenerator,
+    Generator,
+    Generic,
+    Optional,
+    Type,
+    TypeVar,
+)
 
 from prisma import Json
 from prisma.enums import AgentExecutionStatus
@@ -582,14 +587,10 @@
             "agentGraphExecutionId": graph_eid,
             "executionStatus": {"not": ExecutionStatus.INCOMPLETE},  # type: ignore
         },
-<<<<<<< HEAD
-        order={"queuedTime": "asc"},
-=======
         order=[
-            {"queuedTime": "desc"},
+            {"queuedTime": "asc"},
             {"addedTime": "desc"},
         ],
->>>>>>> 4ca1a453
         include=EXECUTION_RESULT_INCLUDE,
     )
 
