--- conflicted
+++ resolved
@@ -546,53 +546,6 @@
     return graph_models
 
 
-<<<<<<< HEAD
-# TODO: move execution stuff to .execution
-async def get_graphs_executions(user_id: str) -> list[GraphExecutionMeta]:
-    executions = await AgentGraphExecution.prisma().find_many(
-        where={"userId": user_id},
-        order={"createdAt": "desc"},
-    )
-    return [GraphExecutionMeta.from_db(execution) for execution in executions]
-
-
-async def get_graph_executions(graph_id: str, user_id: str) -> list[GraphExecutionMeta]:
-    executions = await AgentGraphExecution.prisma().find_many(
-        where={"agentGraphId": graph_id, "userId": user_id},
-        order={"createdAt": "desc"},
-    )
-    return [GraphExecutionMeta.from_db(execution) for execution in executions]
-
-
-async def get_execution_meta(
-    user_id: str, execution_id: str
-) -> GraphExecutionMeta | None:
-    execution = await AgentGraphExecution.prisma().find_first(
-        where={"id": execution_id, "userId": user_id}
-    )
-    return GraphExecutionMeta.from_db(execution) if execution else None
-
-
-async def get_execution(user_id: str, execution_id: str) -> GraphExecution | None:
-    execution = await AgentGraphExecution.prisma().find_first(
-        where={"id": execution_id, "userId": user_id},
-        include={
-            "AgentNodeExecutions": {
-                "include": {"AgentNode": True, "Input": True, "Output": True},
-                "order_by": [
-                    {"queuedTime": "asc"},
-                    {  # Fallback: Incomplete execs has no queuedTime.
-                        "addedTime": "asc"
-                    },
-                ],
-            },
-        },
-    )
-    return GraphExecution.from_db(execution) if execution else None
-
-
-=======
->>>>>>> 2e5a770f
 async def get_graph_metadata(graph_id: str, version: int | None = None) -> Graph | None:
     where_clause: AgentGraphWhereInput = {
         "id": graph_id,
