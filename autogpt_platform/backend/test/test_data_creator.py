import asyncio
import random
from datetime import datetime

import prisma.enums
from faker import Faker
from prisma import Json, Prisma
from prisma.types import (
    AgentBlockCreateInput,
    AgentGraphCreateInput,
    AgentNodeCreateInput,
    AgentNodeLinkCreateInput,
    AgentPresetCreateInput,
    AnalyticsDetailsCreateInput,
    AnalyticsMetricsCreateInput,
    APIKeyCreateInput,
    CreditTransactionCreateInput,
    LibraryAgentCreateInput,
    ProfileCreateInput,
    StoreListingCreateInput,
    StoreListingReviewCreateInput,
    StoreListingVersionCreateInput,
    UserCreateInput,
)

faker = Faker()

# Constants for data generation limits

# Base entities
NUM_USERS = 100  # Creates 100 user records
NUM_AGENT_BLOCKS = 100  # Creates 100 agent block templates

# Per-user entities
MIN_GRAPHS_PER_USER = 1  # Each user will have between 1-5 graphs
MAX_GRAPHS_PER_USER = 5  # Total graphs: 500-2500 (NUM_USERS * MIN/MAX_GRAPHS)

# Per-graph entities
MIN_NODES_PER_GRAPH = 2  # Each graph will have between 2-5 nodes
MAX_NODES_PER_GRAPH = (
    5  # Total nodes: 1000-2500 (GRAPHS_PER_USER * NUM_USERS * MIN/MAX_NODES)
)

# Additional per-user entities
MIN_PRESETS_PER_USER = 1  # Each user will have between 1-2 presets
MAX_PRESETS_PER_USER = 5  # Total presets: 500-2500 (NUM_USERS * MIN/MAX_PRESETS)
MIN_AGENTS_PER_USER = 1  # Each user will have between 1-2 agents
MAX_AGENTS_PER_USER = 10  # Total agents: 500-5000 (NUM_USERS * MIN/MAX_AGENTS)

# Execution and review records
MIN_EXECUTIONS_PER_GRAPH = 1  # Each graph will have between 1-5 execution records
MAX_EXECUTIONS_PER_GRAPH = (
    20  # Total executions: 1000-5000 (TOTAL_GRAPHS * MIN/MAX_EXECUTIONS)
)
MIN_REVIEWS_PER_VERSION = 1  # Each version will have between 1-3 reviews
MAX_REVIEWS_PER_VERSION = 5  # Total reviews depends on number of versions created


def get_image():
    url = faker.image_url()
    while "placekitten.com" in url:
        url = faker.image_url()
    return url


async def main():
    db = Prisma()
    await db.connect()

    # Insert Users
    print(f"Inserting {NUM_USERS} users")
    users = []
    for _ in range(NUM_USERS):
        user = await db.user.create(
            data=UserCreateInput(
                id=str(faker.uuid4()),
                email=faker.unique.email(),
                name=faker.name(),
                metadata=prisma.Json({}),
                integrations="",
            )
        )
        users.append(user)

    # Insert AgentBlocks
    agent_blocks = []
    print(f"Inserting {NUM_AGENT_BLOCKS} agent blocks")
    for _ in range(NUM_AGENT_BLOCKS):
        block = await db.agentblock.create(
            data=AgentBlockCreateInput(
                name=f"{faker.word()}_{str(faker.uuid4())[:8]}",
                inputSchema="{}",
                outputSchema="{}",
            )
        )
        agent_blocks.append(block)

    # Insert AgentGraphs
    agent_graphs = []
    print(f"Inserting {NUM_USERS * MAX_GRAPHS_PER_USER} agent graphs")
    for user in users:
        for _ in range(
            random.randint(MIN_GRAPHS_PER_USER, MAX_GRAPHS_PER_USER)
        ):  # Adjust the range to create more graphs per user if desired
            graph = await db.agentgraph.create(
                data=AgentGraphCreateInput(
                    name=faker.sentence(nb_words=3),
                    description=faker.text(max_nb_chars=200),
                    userId=user.id,
                    isActive=True,
                )
            )
            agent_graphs.append(graph)

    # Insert AgentNodes
    agent_nodes = []
    print(
        f"Inserting {NUM_USERS * MAX_GRAPHS_PER_USER * MAX_NODES_PER_GRAPH} agent nodes"
    )
    for graph in agent_graphs:
        num_nodes = random.randint(MIN_NODES_PER_GRAPH, MAX_NODES_PER_GRAPH)
        for _ in range(num_nodes):  # Create 5 AgentNodes per graph
            block = random.choice(agent_blocks)
            node = await db.agentnode.create(
                data=AgentNodeCreateInput(
                    agentBlockId=block.id,
                    agentGraphId=graph.id,
                    agentGraphVersion=graph.version,
                    constantInput=Json({}),
                    metadata=Json({}),
                )
            )
            agent_nodes.append(node)

    # Insert AgentPresets
    agent_presets = []
    print(f"Inserting {NUM_USERS * MAX_PRESETS_PER_USER} agent presets")
    for user in users:
        num_presets = random.randint(MIN_PRESETS_PER_USER, MAX_PRESETS_PER_USER)
        for _ in range(num_presets):  # Create 1 AgentPreset per user
            graph = random.choice(agent_graphs)
            preset = await db.agentpreset.create(
<<<<<<< HEAD
                data=AgentPresetCreateInput(
                    name=faker.sentence(nb_words=3),
                    description=faker.text(max_nb_chars=200),
                    userId=user.id,
                    agentGraphId=graph.id,
                    agentGraphVersion=graph.version,
                    isActive=True,
                )
=======
                data={
                    "name": faker.sentence(nb_words=3),
                    "description": faker.text(max_nb_chars=200),
                    "userId": user.id,
                    "agentGraphId": graph.id,
                    "agentGraphVersion": graph.version,
                    "isActive": True,
                }
>>>>>>> 8ea3bfab
            )
            agent_presets.append(preset)

    # Insert UserAgents
    user_agents = []
    print(f"Inserting {NUM_USERS * MAX_AGENTS_PER_USER} user agents")
    for user in users:
        num_agents = random.randint(MIN_AGENTS_PER_USER, MAX_AGENTS_PER_USER)
        for _ in range(num_agents):  # Create 1 LibraryAgent per user
            graph = random.choice(agent_graphs)
            preset = random.choice(agent_presets)
            user_agent = await db.libraryagent.create(
<<<<<<< HEAD
                data=LibraryAgentCreateInput(
                    userId=user.id,
                    agentGraphId=graph.id,
                    agentGraphVersion=graph.version,
                    isFavorite=random.choice([True, False]),
                    isCreatedByUser=random.choice([True, False]),
                    isArchived=random.choice([True, False]),
                    isDeleted=random.choice([True, False]),
                )
=======
                data={
                    "userId": user.id,
                    "agentGraphId": graph.id,
                    "agentGraphVersion": graph.version,
                    "isFavorite": random.choice([True, False]),
                    "isCreatedByUser": random.choice([True, False]),
                    "isArchived": random.choice([True, False]),
                    "isDeleted": random.choice([True, False]),
                }
>>>>>>> 8ea3bfab
            )
            user_agents.append(user_agent)

    # Insert AgentGraphExecutions
    agent_graph_executions = []
    print(
        f"Inserting {NUM_USERS * MAX_GRAPHS_PER_USER * MAX_EXECUTIONS_PER_GRAPH} agent graph executions"
    )
    graph_execution_data = []
    for graph in agent_graphs:
        user = random.choice(users)
        num_executions = random.randint(
            MIN_EXECUTIONS_PER_GRAPH, MAX_EXECUTIONS_PER_GRAPH
        )
        for _ in range(num_executions):
            matching_presets = [p for p in agent_presets if p.agentId == graph.id]
            preset = (
                random.choice(matching_presets)
                if matching_presets and random.random() < 0.5
                else None
            )

            graph_execution_data.append(
                {
                    "agentGraphId": graph.id,
                    "agentGraphVersion": graph.version,
                    "userId": user.id,
                    "executionStatus": prisma.enums.AgentExecutionStatus.COMPLETED,
                    "startedAt": faker.date_time_this_year(),
                    "agentPresetId": preset.id if preset else None,
                }
            )

    agent_graph_executions = await db.agentgraphexecution.create_many(
        data=graph_execution_data
    )
    # Need to fetch the created records since create_many doesn't return them
    agent_graph_executions = await db.agentgraphexecution.find_many()

    # Insert AgentNodeExecutions
    print(
        f"Inserting {NUM_USERS * MAX_GRAPHS_PER_USER * MAX_EXECUTIONS_PER_GRAPH} agent node executions"
    )
    node_execution_data = []
    for execution in agent_graph_executions:
        nodes = [
            node for node in agent_nodes if node.agentGraphId == execution.agentGraphId
        ]
        for node in nodes:
            node_execution_data.append(
                {
                    "agentGraphExecutionId": execution.id,
                    "agentNodeId": node.id,
                    "executionStatus": prisma.enums.AgentExecutionStatus.COMPLETED,
                    "addedTime": datetime.now(),
                }
            )

    agent_node_executions = await db.agentnodeexecution.create_many(
        data=node_execution_data
    )
    # Need to fetch the created records since create_many doesn't return them
    agent_node_executions = await db.agentnodeexecution.find_many()

    # Insert AgentNodeExecutionInputOutput
    print(
        f"Inserting {NUM_USERS * MAX_GRAPHS_PER_USER * MAX_EXECUTIONS_PER_GRAPH} agent node execution input/outputs"
    )
    input_output_data = []
    for node_execution in agent_node_executions:
        # Input data
        input_output_data.append(
            {
                "name": "input1",
                "data": "{}",
                "time": datetime.now(),
                "referencedByInputExecId": node_execution.id,
            }
        )
        # Output data
        input_output_data.append(
            {
                "name": "output1",
                "data": "{}",
                "time": datetime.now(),
                "referencedByOutputExecId": node_execution.id,
            }
        )

    await db.agentnodeexecutioninputoutput.create_many(data=input_output_data)

    # Insert AgentNodeLinks
    print(f"Inserting {NUM_USERS * MAX_GRAPHS_PER_USER} agent node links")
    for graph in agent_graphs:
        nodes = [node for node in agent_nodes if node.agentGraphId == graph.id]
        if len(nodes) >= 2:
            source_node = nodes[0]
            sink_node = nodes[1]
            await db.agentnodelink.create(
                data=AgentNodeLinkCreateInput(
                    agentNodeSourceId=source_node.id,
                    sourceName="output1",
                    agentNodeSinkId=sink_node.id,
                    sinkName="input1",
                    isStatic=False,
                )
            )

    # Insert AnalyticsDetails
    print(f"Inserting {NUM_USERS} analytics details")
    for user in users:
        for _ in range(1):
            await db.analyticsdetails.create(
                data=AnalyticsDetailsCreateInput(
                    userId=user.id,
                    type=faker.word(),
                    data=prisma.Json({}),
                    dataIndex=faker.word(),
                )
            )

    # Insert AnalyticsMetrics
    print(f"Inserting {NUM_USERS} analytics metrics")
    for user in users:
        for _ in range(1):
            await db.analyticsmetrics.create(
                data=AnalyticsMetricsCreateInput(
                    userId=user.id,
                    analyticMetric=faker.word(),
                    value=random.uniform(0, 100),
                    dataString=faker.word(),
                )
            )

    # Insert CreditTransaction (formerly UserBlockCredit)
    print(f"Inserting {NUM_USERS} credit transactions")
    for user in users:
        for _ in range(1):
            block = random.choice(agent_blocks)
            await db.credittransaction.create(
                data=CreditTransactionCreateInput(
                    transactionKey=str(faker.uuid4()),
                    userId=user.id,
                    amount=random.randint(1, 100),
                    type=(
                        prisma.enums.CreditTransactionType.TOP_UP
                        if random.random() < 0.5
                        else prisma.enums.CreditTransactionType.USAGE
                    ),
                    metadata=prisma.Json({}),
                )
            )

    # Insert Profiles
    profiles = []
    print(f"Inserting {NUM_USERS} profiles")
    for user in users:
        profile = await db.profile.create(
            data=ProfileCreateInput(
                userId=user.id,
                name=user.name or faker.name(),
                username=faker.unique.user_name(),
                description=faker.text(),
                links=[faker.url() for _ in range(3)],
                avatarUrl=get_image(),
            )
        )
        profiles.append(profile)

    # Insert StoreListings
    store_listings = []
    print(f"Inserting {NUM_USERS} store listings")
    for graph in agent_graphs:
        user = random.choice(users)
        slug = faker.slug()
        listing = await db.storelisting.create(
            data={
                "agentGraphId": graph.id,
                "agentGraphVersion": graph.version,
                "owningUserId": user.id,
                "hasApprovedVersion": random.choice([True, False]),
                "slug": slug,
            }
        )
        store_listings.append(listing)

    # Insert StoreListingVersions
    store_listing_versions = []
    print(f"Inserting {NUM_USERS} store listing versions")
    for listing in store_listings:
        graph = [g for g in agent_graphs if g.id == listing.agentId][0]
        version = await db.storelistingversion.create(
            data={
                "agentGraphId": graph.id,
                "agentGraphVersion": graph.version,
                "name": graph.name or faker.sentence(nb_words=3),
                "subHeading": faker.sentence(),
                "videoUrl": faker.url(),
                "imageUrls": [get_image() for _ in range(3)],
                "description": faker.text(),
                "categories": [faker.word() for _ in range(3)],
                "isFeatured": random.choice([True, False]),
                "isAvailable": True,
                "storeListingId": listing.id,
                "submissionStatus": random.choice(
                    [
                        prisma.enums.SubmissionStatus.PENDING,
                        prisma.enums.SubmissionStatus.APPROVED,
                        prisma.enums.SubmissionStatus.REJECTED,
                    ]
                ),
            }
        )
        store_listing_versions.append(version)

    # Insert StoreListingReviews
    print(f"Inserting {NUM_USERS * MAX_REVIEWS_PER_VERSION} store listing reviews")
    for version in store_listing_versions:
        # Create a copy of users list and shuffle it to avoid duplicates
        available_reviewers = users.copy()
        random.shuffle(available_reviewers)

        # Limit number of reviews to available unique reviewers
        num_reviews = min(
            random.randint(MIN_REVIEWS_PER_VERSION, MAX_REVIEWS_PER_VERSION),
            len(available_reviewers),
        )

        # Take only the first num_reviews reviewers
        for reviewer in available_reviewers[:num_reviews]:
            await db.storelistingreview.create(
                data=StoreListingReviewCreateInput(
                    storeListingVersionId=version.id,
                    reviewByUserId=reviewer.id,
                    score=random.randint(1, 5),
                    comments=faker.text(),
                )
            )

    # Update StoreListingVersions with submission status (StoreListingSubmissions table no longer exists)
    print(f"Updating {NUM_USERS} store listing versions with submission status")
    for version in store_listing_versions:
        reviewer = random.choice(users)
        status: prisma.enums.SubmissionStatus = random.choice(
            [
                prisma.enums.SubmissionStatus.PENDING,
                prisma.enums.SubmissionStatus.APPROVED,
                prisma.enums.SubmissionStatus.REJECTED,
            ]
        )
        await db.storelistingversion.update(
            where={"id": version.id},
            data={
                "submissionStatus": status,
                "Reviewer": {"connect": {"id": reviewer.id}},
                "reviewComments": faker.text(),
                "reviewedAt": datetime.now(),
            },
        )

    # Insert APIKeys
    print(f"Inserting {NUM_USERS} api keys")
    for user in users:
        await db.apikey.create(
            data=APIKeyCreateInput(
                name=faker.word(),
                prefix=str(faker.uuid4())[:8],
                postfix=str(faker.uuid4())[-8:],
                key=str(faker.sha256()),
                status=prisma.enums.APIKeyStatus.ACTIVE,
                permissions=[
                    prisma.enums.APIKeyPermission.EXECUTE_GRAPH,
                    prisma.enums.APIKeyPermission.READ_GRAPH,
                ],
                description=faker.text(),
                userId=user.id,
            )
        )

    await db.disconnect()


if __name__ == "__main__":
    asyncio.run(main())<|MERGE_RESOLUTION|>--- conflicted
+++ resolved
@@ -10,16 +10,12 @@
     AgentGraphCreateInput,
     AgentNodeCreateInput,
     AgentNodeLinkCreateInput,
-    AgentPresetCreateInput,
     AnalyticsDetailsCreateInput,
     AnalyticsMetricsCreateInput,
     APIKeyCreateInput,
     CreditTransactionCreateInput,
-    LibraryAgentCreateInput,
     ProfileCreateInput,
-    StoreListingCreateInput,
     StoreListingReviewCreateInput,
-    StoreListingVersionCreateInput,
     UserCreateInput,
 )
 
@@ -140,16 +136,6 @@
         for _ in range(num_presets):  # Create 1 AgentPreset per user
             graph = random.choice(agent_graphs)
             preset = await db.agentpreset.create(
-<<<<<<< HEAD
-                data=AgentPresetCreateInput(
-                    name=faker.sentence(nb_words=3),
-                    description=faker.text(max_nb_chars=200),
-                    userId=user.id,
-                    agentGraphId=graph.id,
-                    agentGraphVersion=graph.version,
-                    isActive=True,
-                )
-=======
                 data={
                     "name": faker.sentence(nb_words=3),
                     "description": faker.text(max_nb_chars=200),
@@ -158,7 +144,6 @@
                     "agentGraphVersion": graph.version,
                     "isActive": True,
                 }
->>>>>>> 8ea3bfab
             )
             agent_presets.append(preset)
 
@@ -171,17 +156,6 @@
             graph = random.choice(agent_graphs)
             preset = random.choice(agent_presets)
             user_agent = await db.libraryagent.create(
-<<<<<<< HEAD
-                data=LibraryAgentCreateInput(
-                    userId=user.id,
-                    agentGraphId=graph.id,
-                    agentGraphVersion=graph.version,
-                    isFavorite=random.choice([True, False]),
-                    isCreatedByUser=random.choice([True, False]),
-                    isArchived=random.choice([True, False]),
-                    isDeleted=random.choice([True, False]),
-                )
-=======
                 data={
                     "userId": user.id,
                     "agentGraphId": graph.id,
@@ -191,7 +165,6 @@
                     "isArchived": random.choice([True, False]),
                     "isDeleted": random.choice([True, False]),
                 }
->>>>>>> 8ea3bfab
             )
             user_agents.append(user_agent)
 
