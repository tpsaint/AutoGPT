--- conflicted
+++ resolved
@@ -673,12 +673,7 @@
             schema?.placeholder || `Enter ${beautifyString(displayName)}`
           }
           onChange={(e) => handleInputChange(selfKey, e.target.value)}
-<<<<<<< HEAD
-          onBlur={(e) => handleInputChange(selfKey, e.target.value)}
           className="h-full w-full resize-none overflow-hidden rounded-xl border-none bg-transparent text-lg text-black outline-none"
-=======
-          className="h-full w-full resize-none overflow-hidden border-none bg-transparent text-lg text-black outline-none"
->>>>>>> 2f670c90
           style={{
             fontSize: "min(1em, 16px)",
             lineHeight: "1.2",
