"use client";
import Link from "next/link";

import { Alert, AlertDescription } from "@/components/ui/alert";
import {
  ArrowBottomRightIcon,
  QuestionMarkCircledIcon,
} from "@radix-ui/react-icons";

import LibraryActionHeader from "./components/LibraryActionHeader/LibraryActionHeader";
import LibraryAgentList from "./components/LibraryAgentList/LibraryAgentList";
import { LibraryPageStateProvider } from "./components/state-provider";

/**
 * LibraryPage Component
 * Main component that manages the library interface including agent listing and actions
 */
export default function LibraryPage() {
  return (
<<<<<<< HEAD
    <main className="pt-160sm:px-8 container min-h-screen space-y-4 pb-20 pt-16 md:px-12">
=======
    <main className="pt-160 container min-h-screen space-y-4 pb-20 pt-16 sm:px-8 md:px-12">
>>>>>>> 57413312
      <LibraryPageStateProvider>
        <LibraryActionHeader />
        <LibraryAgentList />
      </LibraryPageStateProvider>

      <Alert
        variant="default"
        className="fixed bottom-2 left-1/2 hidden max-w-4xl -translate-x-1/2 md:block"
      >
        <AlertDescription className="text-center">
          Prefer the old experience? Click{" "}
          <Link href="/monitoring" className="underline">
            here
          </Link>{" "}
          to go to it. Please do let us know why by clicking the{" "}
          <QuestionMarkCircledIcon className="inline-block size-6 rounded-full bg-[rgba(65,65,64,1)] p-1 align-bottom text-neutral-50" />{" "}
          in the bottom right corner <ArrowBottomRightIcon className="inline" />
        </AlertDescription>
      </Alert>
    </main>
  );
}<|MERGE_RESOLUTION|>--- conflicted
+++ resolved
@@ -17,11 +17,7 @@
  */
 export default function LibraryPage() {
   return (
-<<<<<<< HEAD
-    <main className="pt-160sm:px-8 container min-h-screen space-y-4 pb-20 pt-16 md:px-12">
-=======
     <main className="pt-160 container min-h-screen space-y-4 pb-20 pt-16 sm:px-8 md:px-12">
->>>>>>> 57413312
       <LibraryPageStateProvider>
         <LibraryActionHeader />
         <LibraryAgentList />
