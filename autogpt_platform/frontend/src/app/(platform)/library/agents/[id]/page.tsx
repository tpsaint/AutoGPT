--- conflicted
+++ resolved
@@ -1,9 +1,6 @@
 "use client";
 import { useParams, useRouter } from "next/navigation";
-<<<<<<< HEAD
 import { useQueryState } from "nuqs";
-=======
->>>>>>> a4ff8402
 import React, {
   useCallback,
   useEffect,
