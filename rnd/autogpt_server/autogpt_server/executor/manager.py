import asyncio
import logging
import multiprocessing
import threading
from concurrent.futures import Future, ProcessPoolExecutor
from contextlib import contextmanager
from multiprocessing.pool import AsyncResult, Pool
from typing import TYPE_CHECKING, Any, Coroutine, Generator, TypeVar

if TYPE_CHECKING:
    from autogpt_server.server.rest_api import AgentServer

from autogpt_server.blocks.basic import InputBlock
from autogpt_server.data import db
from autogpt_server.data.block import Block, BlockData, BlockInput, get_block
from autogpt_server.data.execution import (
    ExecutionQueue,
    ExecutionStatus,
    GraphExecution,
    NodeExecution,
    create_graph_execution,
    get_execution_results,
    get_incomplete_executions,
    get_latest_execution,
    merge_execution_input,
    parse_execution_output,
    update_execution_status,
    update_graph_execution_stats,
    update_node_execution_stats,
    upsert_execution_input,
    upsert_execution_output,
)
from autogpt_server.data.graph import Graph, Link, Node, get_graph, get_node
from autogpt_server.util import json
from autogpt_server.util.decorator import error_logged, time_measured
from autogpt_server.util.logging import configure_logging
from autogpt_server.util.service import AppService, expose, get_service_client
from autogpt_server.util.settings import Config
from autogpt_server.util.type import convert

logger = logging.getLogger(__name__)


def get_log_metadata(
    graph_eid: str,
    graph_id: str,
    node_eid: str,
    node_id: str,
    block_name: str,
) -> dict:
    return {
        "component": "ExecutionManager",
        "graph_eid": graph_eid,
        "graph_id": graph_id,
        "node_eid": node_eid,
        "node_id": node_id,
        "block_name": block_name,
    }


T = TypeVar("T")
ExecutionStream = Generator[NodeExecution, None, None]


def execute_node(
    loop: asyncio.AbstractEventLoop,
    api_client: "AgentServer",
    data: NodeExecution,
    execution_stats: dict[str, Any] | None = None,
) -> ExecutionStream:
    """
    Execute a node in the graph. This will trigger a block execution on a node,
    persist the execution result, and return the subsequent node to be executed.

    Args:
        loop: The event loop to run the async functions.
        api_client: The client to send execution updates to the server.
        data: The execution data for executing the current node.
        execution_stats: The execution statistics to be updated.

    Returns:
        The subsequent node to be enqueued, or None if there is no subsequent node.
    """
    graph_exec_id = data.graph_exec_id
    graph_id = data.graph_id
    node_exec_id = data.node_exec_id
    node_id = data.node_id

    asyncio.set_event_loop(loop)

    def wait(f: Coroutine[Any, Any, T]) -> T:
        return loop.run_until_complete(f)

    def update_execution(status: ExecutionStatus):
        exec_update = wait(update_execution_status(node_exec_id, status))
        api_client.send_execution_update(exec_update.model_dump())

    node = wait(get_node(node_id))

    node_block = get_block(node.block_id)
    if not node_block:
        logger.error(f"Block {node.block_id} not found.")
        return

    # Sanity check: validate the execution input.
    log_metadata = get_log_metadata(
        graph_eid=graph_exec_id,
        graph_id=graph_id,
        node_eid=node_exec_id,
        node_id=node_id,
        block_name=node_block.name,
    )
    input_data, error = validate_exec(node, data.data, resolve_input=False)
    if input_data is None:
        logger.error(
            "Skip execution, input validation error",
            extra={
                "json_fields": {**log_metadata, "error": error},
            },
        )
        return

    # Execute the node
    input_data_str = json.dumps(input_data)
    input_size = len(input_data_str)
    logger.info(
        "Executed node with input",
        extra={"json_fields": {**log_metadata, "input": input_data_str}},
    )
    update_execution(ExecutionStatus.RUNNING)

    output_size = 0
    try:
        for output_name, output_data in node_block.execute(input_data):
            output_data_str = json.dumps(output_data)
            output_size += len(output_data_str)
            logger.info(
                "Node produced output",
                extra={"json_fields": {**log_metadata, output_name: output_data_str}},
            )
            wait(upsert_execution_output(node_exec_id, output_name, output_data_str))

            for execution in _enqueue_next_nodes(
                api_client=api_client,
                loop=loop,
                node=node,
                output=(output_name, output_data),
                graph_exec_id=graph_exec_id,
                graph_id=graph_id,
                log_metadata=log_metadata,
            ):
                yield execution

        update_execution(ExecutionStatus.COMPLETED)

    except Exception as e:
        error_msg = f"{e.__class__.__name__}: {e}"
        logger.exception(
            "Node execution failed with error",
            extra={"json_fields": {**log_metadata, error: error_msg}},
        )
        wait(upsert_execution_output(node_exec_id, "error", error_msg))
        update_execution(ExecutionStatus.FAILED)

        raise e

    finally:
        if execution_stats is not None:
            execution_stats["input_size"] = input_size
            execution_stats["output_size"] = output_size


@contextmanager
def synchronized(api_client: "AgentServer", key: Any):
    api_client.acquire_lock(key)
    try:
        yield
    finally:
        api_client.release_lock(key)


def _enqueue_next_nodes(
    api_client: "AgentServer",
    loop: asyncio.AbstractEventLoop,
    node: Node,
    output: BlockData,
    graph_exec_id: str,
    graph_id: str,
    log_metadata: dict,
) -> list[NodeExecution]:
    def wait(f: Coroutine[Any, Any, T]) -> T:
        return loop.run_until_complete(f)

    def add_enqueued_execution(
        node_exec_id: str, node_id: str, data: BlockInput
    ) -> NodeExecution:
        exec_update = wait(
            update_execution_status(node_exec_id, ExecutionStatus.QUEUED, data)
        )
        api_client.send_execution_update(exec_update.model_dump())
        return NodeExecution(
            graph_exec_id=graph_exec_id,
            graph_id=graph_id,
            node_exec_id=node_exec_id,
            node_id=node_id,
            data=data,
        )

    def register_next_executions(node_link: Link) -> list[NodeExecution]:
        enqueued_executions = []
        next_output_name = node_link.source_name
        next_input_name = node_link.sink_name
        next_node_id = node_link.sink_id

        next_data = parse_execution_output(output, next_output_name)
        if next_data is None:
            return enqueued_executions

        next_node = wait(get_node(next_node_id))

        # Multiple node can register the same next node, we need this to be atomic
        # To avoid same execution to be enqueued multiple times,
        # Or the same input to be consumed multiple times.
        with synchronized(api_client, ("upsert_input", next_node_id, graph_exec_id)):
            # Add output data to the earliest incomplete execution, or create a new one.
            next_node_exec_id, next_node_input = wait(
                upsert_execution_input(
                    node_id=next_node_id,
                    graph_exec_id=graph_exec_id,
                    input_name=next_input_name,
                    input_data=next_data,
                )
            )

            # Complete missing static input pins data using the last execution input.
            static_link_names = {
                link.sink_name
                for link in next_node.input_links
                if link.is_static and link.sink_name not in next_node_input
            }
            if static_link_names and (
                latest_execution := wait(
                    get_latest_execution(next_node_id, graph_exec_id)
                )
            ):
                for name in static_link_names:
                    next_node_input[name] = latest_execution.input_data.get(name)

            # Validate the input data for the next node.
            next_node_input, validation_msg = validate_exec(next_node, next_node_input)
            suffix = f"{next_output_name}>{next_input_name}~{next_node_exec_id}:{validation_msg}"

            # Incomplete input data, skip queueing the execution.
            if not next_node_input:
                logger.warning(
                    f"Skipped queueing {suffix}",
                    extra={
                        "json_fields": {
                            **log_metadata,
                        }
                    },
                )
                return enqueued_executions

            # Input is complete, enqueue the execution.
            logger.info(
                f"Enqueued {suffix}",
                extra={
                    "json_fields": {
                        **log_metadata,
                    }
                },
            )
            enqueued_executions.append(
                add_enqueued_execution(next_node_exec_id, next_node_id, next_node_input)
            )

            # Next execution stops here if the link is not static.
            if not node_link.is_static:
                return enqueued_executions

            # If link is static, there could be some incomplete executions waiting for it.
            # Load and complete the input missing input data, and try to re-enqueue them.
            for iexec in wait(get_incomplete_executions(next_node_id, graph_exec_id)):
                idata = iexec.input_data
                ineid = iexec.node_exec_id

                static_link_names = {
                    link.sink_name
                    for link in next_node.input_links
                    if link.is_static and link.sink_name not in idata
                }
                for input_name in static_link_names:
                    idata[input_name] = next_node_input[input_name]

                idata, msg = validate_exec(next_node, idata)
                suffix = f"{next_output_name}>{next_input_name}~{ineid}:{msg}"
                if not idata:
                    logger.info(
                        f"{log_metadata} Enqueueing static-link skipped: {suffix}"
                    )
                    continue
                logger.info(f"{log_metadata} Enqueueing static-link execution {suffix}")
                enqueued_executions.append(
                    add_enqueued_execution(iexec.node_exec_id, next_node_id, idata)
                )
            return enqueued_executions

    return [
        execution
        for link in node.output_links
        for execution in register_next_executions(link)
    ]


def validate_exec(
    node: Node,
    data: BlockInput,
    resolve_input: bool = True,
) -> tuple[BlockInput | None, str]:
    """
    Validate the input data for a node execution.

    Args:
        node: The node to execute.
        data: The input data for the node execution.
        resolve_input: Whether to resolve dynamic pins into dict/list/object.

    Returns:
        A tuple of the validated data and the block name.
        If the data is invalid, the first element will be None, and the second element
        will be an error message.
        If the data is valid, the first element will be the resolved input data, and
        the second element will be the block name.
    """
    node_block: Block | None = get_block(node.block_id)
    if not node_block:
        return None, f"Block for {node.block_id} not found."

    error_prefix = f"Input data missing for {node_block.name}:"

    # Input data (without default values) should contain all required fields.
    input_fields_from_nodes = {link.sink_name for link in node.input_links}
    if not input_fields_from_nodes.issubset(data):
        return None, f"{error_prefix} {input_fields_from_nodes - set(data)}"

    # Merge input data with default values and resolve dynamic dict/list/object pins.
    data = {**node.input_default, **data}
    if resolve_input:
        data = merge_execution_input(data)

    # Input data post-merge should contain all required fields from the schema.
    input_fields_from_schema = node_block.input_schema.get_required_fields()
    if not input_fields_from_schema.issubset(data):
        return None, f"{error_prefix} {input_fields_from_schema - set(data)}"

    # Convert non-matching data types to the expected input schema.
    for name, data_type in node_block.input_schema.__annotations__.items():
        if (value := data.get(name)) and (type(value) is not data_type):
            data[name] = convert(value, data_type)

    # Last validation: Validate the input values against the schema.
    if error := node_block.input_schema.validate_data(data):
        error_message = f"Input data doesn't match {node_block.name}: {error}"
        logger.error(error_message)
        return None, error_message

    return data, node_block.name


def get_agent_server_client() -> "AgentServer":
    from autogpt_server.server.rest_api import AgentServer

    return get_service_client(AgentServer, 8004)


class Executor:
    """
    This class contains event handlers for the process pool executor events.

    The main events are:
        on_node_executor_start: Initialize the process that executes the node.
        on_node_execution: Execution logic for a node.

        on_graph_executor_start: Initialize the process that executes the graph.
        on_graph_execution: Execution logic for a graph.

    The execution flow:
        1. Graph execution request is added to the queue.
        2. Graph executor loop picks the request from the queue.
        3. Graph executor loop submits the graph execution request to the executor pool.
      [on_graph_execution]
        4. Graph executor initialize the node execution queue.
        5. Graph executor adds the starting nodes to the node execution queue.
        6. Graph executor waits for all nodes to be executed.
      [on_node_execution]
        7. Node executor picks the node execution request from the queue.
        8. Node executor executes the node.
        9. Node executor enqueues the next executed nodes to the node execution queue.
    """

    @classmethod
    def on_node_executor_start(cls):
        configure_logging()
        cls.logger = logging.getLogger("node_executor")
        cls.loop = asyncio.new_event_loop()
        cls.loop.run_until_complete(db.connect())
        cls.agent_server_client = get_agent_server_client()

    @classmethod
    @error_logged
    def on_node_execution(cls, q: ExecutionQueue[NodeExecution], data: NodeExecution):
        log_metadata = get_log_metadata(
            graph_eid=data.graph_exec_id,
            graph_id=data.graph_id,
            node_eid=data.node_exec_id,
            node_id=data.node_id,
            block_name="-",
        )

        execution_stats = {}
        timing_info, _ = cls._on_node_execution(q, data, log_metadata, execution_stats)
        execution_stats["walltime"] = timing_info.wall_time
        execution_stats["cputime"] = timing_info.cpu_time

        cls.loop.run_until_complete(
            update_node_execution_stats(data.node_exec_id, execution_stats)
        )

    @classmethod
    @time_measured
    def _on_node_execution(
        cls,
        q: ExecutionQueue[NodeExecution],
        d: NodeExecution,
        log_metadata: dict,
        stats: dict[str, Any] | None = None,
    ):
        try:
            cls.logger.info(
                "Start node execution",
                extra={
                    "json_fields": {
                        **log_metadata,
                    }
                },
            )
            for execution in execute_node(cls.loop, cls.agent_server_client, d, stats):
                q.add(execution)
            cls.logger.info(
                "Finished node execution",
                extra={
                    "json_fields": {
                        **log_metadata,
                    }
                },
            )
        except Exception as e:
            cls.logger.exception(
                f"Failed node execution: {e}",
                extra={
                    **log_metadata,
                },
            )

    @classmethod
    def on_graph_executor_start(cls):
        configure_logging()
        cls.logger = logging.getLogger("graph_executor")
        cls.loop = asyncio.new_event_loop()
        cls.loop.run_until_complete(db.connect())
        cls.pool_size = Config().num_node_workers
        cls._init_node_executor_pool()
        logger.info(f"Graph executor started with max-{cls.pool_size} node workers.")

    @classmethod
    def _init_node_executor_pool(cls):
        cls.executor = Pool(
            processes=cls.pool_size,
            initializer=cls.on_node_executor_start,
        )

    @classmethod
    @error_logged
    def on_graph_execution(cls, data: GraphExecution, cancel: threading.Event):
        log_metadata = get_log_metadata(
            graph_eid=data.graph_exec_id,
            graph_id=data.graph_id,
            node_id="*",
            node_eid="*",
            block_name="-",
        )
        timing_info, node_count = cls._on_graph_execution(data, cancel, log_metadata)

        cls.loop.run_until_complete(
            update_graph_execution_stats(
                data.graph_exec_id,
                {
                    "walltime": timing_info.wall_time,
                    "cputime": timing_info.cpu_time,
                    "nodecount": node_count,
                },
            )
        )

    @classmethod
    @time_measured
    def _on_graph_execution(
        cls, graph_data: GraphExecution, cancel: threading.Event, log_metadata: dict
    ) -> int:
        cls.logger.info(
            "Start graph execution",
            extra={
                "json_fields": {
                    **log_metadata,
                }
            },
        )
        n_node_executions = 0
        finished = False

        def cancel_handler():
            while not cancel.is_set():
                cancel.wait(1)
            if finished:
                return
            cls.executor.terminate()
            logger.info(
                f"Terminated graph execution {graph_data.graph_exec_id}",
                extra={"json_fields": {**log_metadata}},
            )
            cls._init_node_executor_pool()

        cancel_thread = threading.Thread(target=cancel_handler)
        cancel_thread.start()

        try:
            queue = ExecutionQueue[NodeExecution]()
            for node_exec in graph_data.start_node_execs:
                queue.add(node_exec)

            running_executions: dict[str, AsyncResult] = {}

            def make_exec_callback(exec_data: NodeExecution):
                node_id = exec_data.node_id

                def callback(_):
                    running_executions.pop(node_id)
                    nonlocal n_node_executions
                    n_node_executions += 1

                return callback

            while not queue.empty():
                if cancel.is_set():
                    return n_node_executions

                exec_data = queue.get()

                # Avoid parallel execution of the same node.
                execution = running_executions.get(exec_data.node_id)
                if execution and not execution.ready():
                    # TODO (performance improvement):
                    #   Wait for the completion of the same node execution is blocking.
                    #   To improve this we need a separate queue for each node.
                    #   Re-enqueueing the data back to the queue will disrupt the order.
                    execution.wait()

                logger.debug(f"Dispatching execution of node {exec_data.node_id}")
                running_executions[exec_data.node_id] = cls.executor.apply_async(
                    cls.on_node_execution,
                    (queue, exec_data),
                    callback=make_exec_callback(exec_data),
                )

                # Avoid terminating graph execution when some nodes are still running.
                while queue.empty() and running_executions:
                    logger.debug(
                        "Queue empty; running nodes: "
                        f"{list(running_executions.keys())}"
                    )
                    for node_id, execution in list(running_executions.items()):
                        if cancel.is_set():
                            return n_node_executions

                        if not queue.empty():
                            logger.debug(
                                "Queue no longer empty! Returning to dispatching loop."
                            )
                            break  # yield to parent loop to execute new queue items

                        logger.debug(f"Waiting on execution of node {node_id}")
                        execution.wait(3)
                        logger.debug(
                            f"State of execution of node {node_id} after waiting: "
                            f"{'DONE' if execution.ready() else 'RUNNING'}"
                        )

            cls.logger.info(
                "Finished graph execution",
                extra={
                    "json_fields": {
                        **log_metadata,
                    }
                },
            )
        except Exception as e:
            logger.exception(
                f"Failed graph execution: {e}",
                extra={
                    "json_fields": {
                        **log_metadata,
                    }
                },
            )
        finally:
            if not cancel.is_set():
                finished = True
                cancel.set()
            cancel_thread.join()
            return n_node_executions


class ExecutionManager(AppService):
    def __init__(self):
<<<<<<< HEAD
        super().__init__(port=8002)
=======
        self.use_db = True
>>>>>>> e645cc4b
        self.pool_size = Config().num_graph_workers
        self.queue = ExecutionQueue[GraphExecution]()
        self.active_graph_runs: dict[str, tuple[Future, threading.Event]] = {}

    # def __del__(self):
    #     self.sync_manager.shutdown()

    def run_service(self):
        with ProcessPoolExecutor(
            max_workers=self.pool_size,
            initializer=Executor.on_graph_executor_start,
        ) as executor:
            sync_manager = multiprocessing.Manager()
            logger.info(
                f"Execution manager started with max-{self.pool_size} graph workers."
            )
            while True:
                graph_exec_data = self.queue.get()
                graph_exec_id = graph_exec_data.graph_exec_id
                cancel_event = sync_manager.Event()
                future = executor.submit(
                    Executor.on_graph_execution, graph_exec_data, cancel_event
                )
                self.active_graph_runs[graph_exec_id] = (future, cancel_event)
                future.add_done_callback(
                    lambda _: self.active_graph_runs.pop(graph_exec_id)
                )

    @property
    def agent_server_client(self) -> "AgentServer":
        return get_agent_server_client()

    @expose
    def add_execution(
        self, graph_id: str, data: BlockInput, user_id: str
    ) -> dict[str, Any]:
        graph: Graph | None = self.run_and_wait(get_graph(graph_id, user_id=user_id))
        if not graph:
            raise Exception(f"Graph #{graph_id} not found.")
        graph.validate_graph(for_run=True)
        nodes_input = []
        for node in graph.starting_nodes:
            input_data = {}
            if isinstance(get_block(node.block_id), InputBlock):
                name = node.input_default.get("name")
                if name and name in data:
                    input_data = {"value": data[name]}

            input_data, error = validate_exec(node, input_data)
            if input_data is None:
                raise Exception(error)
            else:
                nodes_input.append((node.id, input_data))

        graph_exec_id, node_execs = self.run_and_wait(
            create_graph_execution(
                graph_id=graph_id,
                graph_version=graph.version,
                nodes_input=nodes_input,
                user_id=user_id,
            )
        )

        starting_node_execs = []
        for node_exec in node_execs:
            starting_node_execs.append(
                NodeExecution(
                    graph_exec_id=node_exec.graph_exec_id,
                    graph_id=node_exec.graph_id,
                    node_exec_id=node_exec.node_exec_id,
                    node_id=node_exec.node_id,
                    data=node_exec.input_data,
                )
            )
            exec_update = self.run_and_wait(
                update_execution_status(
                    node_exec.node_exec_id, ExecutionStatus.QUEUED, node_exec.input_data
                )
            )
            self.agent_server_client.send_execution_update(exec_update.model_dump())

        graph_exec = GraphExecution(
            graph_id=graph_id,
            graph_exec_id=graph_exec_id,
            start_node_execs=starting_node_execs,
        )
        self.queue.add(graph_exec)

        return graph_exec.model_dump()

    @expose
    def cancel_execution(self, graph_exec_id: str) -> None:
        """
        Mechanism:
        1. Set the cancel event
        2. Graph executor's cancel handler thread detects the event, terminates workers,
           reinitializes worker pool, and returns.
        3. Update execution statuses in DB and set `error` outputs to `"TERMINATED"`.
        """
        if graph_exec_id not in self.active_graph_runs:
            raise Exception(
                f"Graph execution #{graph_exec_id} not active/running: "
                "possibly already completed/cancelled."
            )

        future, cancel_event = self.active_graph_runs[graph_exec_id]
        if cancel_event.is_set():
            return

        cancel_event.set()
        future.result()

        # Update the status of the unfinished node executions
        node_execs = self.run_and_wait(get_execution_results(graph_exec_id))
        for node_exec in node_execs:
            if node_exec.status not in (
                ExecutionStatus.COMPLETED,
                ExecutionStatus.FAILED,
            ):
                self.run_and_wait(
                    upsert_execution_output(
                        node_exec.node_exec_id, "error", "TERMINATED"
                    )
                )
                exec_update = self.run_and_wait(
                    update_execution_status(
                        node_exec.node_exec_id, ExecutionStatus.FAILED
                    )
                )
                self.agent_server_client.send_execution_update(exec_update.model_dump())<|MERGE_RESOLUTION|>--- conflicted
+++ resolved
@@ -623,11 +623,8 @@
 
 class ExecutionManager(AppService):
     def __init__(self):
-<<<<<<< HEAD
         super().__init__(port=8002)
-=======
         self.use_db = True
->>>>>>> e645cc4b
         self.pool_size = Config().num_graph_workers
         self.queue = ExecutionQueue[GraphExecution]()
         self.active_graph_runs: dict[str, tuple[Future, threading.Event]] = {}
